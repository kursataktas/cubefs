// Copyright 2018 The CFS Authors.
//
// Licensed under the Apache License, Version 2.0 (the "License");
// you may not use this file except in compliance with the License.
// You may obtain a copy of the License at
//
//     http://www.apache.org/licenses/LICENSE-2.0
//
// Unless required by applicable law or agreed to in writing, software
// distributed under the License is distributed on an "AS IS" BASIS,
// WITHOUT WARRANTIES OR CONDITIONS OF ANY KIND, either express or
// implied. See the License for the specific language governing
// permissions and limitations under the License.

package metanode

import (
	"encoding/json"
	"net/http"
	"strconv"

	"bytes"
	"github.com/tiglabs/containerfs/proto"
)

// APIResponse defines the structure of the response to an HTTP request
type APIResponse struct {
	Code int         `json:"code"`
	Msg  string      `json:"msg"`
	Data interface{} `json:"data, omitempty"`
}

func NewAPIResponse(code int, msg string) *APIResponse {
	return &APIResponse{
		Code: code,
		Msg:  msg,
	}
}

// Marshal is a wrapper function of json.Marshal
func (api *APIResponse) Marshal() ([]byte, error) {
	return json.Marshal(api)
}

// register the APIs
func (m *MetaNode) registerAPIHandler() (err error) {
	http.HandleFunc("/getPartitions", m.getPartitionsHandler)
	http.HandleFunc("/getPartitionById", m.getPartitionByIDHandler)
	http.HandleFunc("/getInode", m.getInodeHandler)
	http.HandleFunc("/getExtentsByInode", m.getExtentsByInodeHandler)
<<<<<<< HEAD
	// Get all inodes of the partitionID
	http.HandleFunc("/getAllInodes", m.getAllInodeHandler)
	// Get dentry information
=======
	http.HandleFunc("/getAllInode", m.getAllInodeHandler)
>>>>>>> 94ca6a64
	http.HandleFunc("/getDentry", m.getDentryHandler)
	http.HandleFunc("/getDirectory", m.getDirectoryHandler)
	http.HandleFunc("/getAllDentry", m.getAllDentryHandler)
	return
}

// 获取全部的元数据分片基本信息接口
func (m *MetaNode) getPartitionsHandler(w http.ResponseWriter,
	r *http.Request) {
	resp := NewAPIResponse(http.StatusOK, http.StatusText(http.StatusOK))
	resp.Data = m.metaManager
	data, _ := resp.Marshal()
	w.Write(data)
}

// 获取指定分片ID的元数据当前状态信息（包含leader状态)
func (m *MetaNode) getPartitionByIDHandler(w http.ResponseWriter,
	r *http.Request) {
	r.ParseForm()
	resp := NewAPIResponse(http.StatusBadRequest, "")
	defer func() {
		data, _ := resp.Marshal()
		w.Write(data)
	}()
	pid, err := strconv.ParseUint(r.FormValue("pid"), 10, 64)
	if err != nil {
		resp.Msg = err.Error()
		return
	}
	mp, err := m.metaManager.GetPartition(pid)
	if err != nil {
		resp.Code = http.StatusNotFound
		resp.Msg = err.Error()
		return
	}
	msg := make(map[string]interface{})
	leader, _ := mp.IsLeader()
	msg["leaderAddr"] = leader
	conf := mp.GetBaseConfig()
	msg["peers"] = conf.Peers
	msg["nodeId"] = conf.NodeId
	msg["cursor"] = conf.Cursor
	resp.Data = msg
	resp.Code = http.StatusOK
	resp.Msg = http.StatusText(http.StatusOK)
}

// 获取某个分片的全部Inode信息
func (m *MetaNode) getAllInodeHandler(w http.ResponseWriter, r *http.Request) {
	r.ParseForm()
	resp := NewAPIResponse(http.StatusBadRequest, "")
	shouldSkip := false
	defer func() {
		if !shouldSkip {
			data, _ := resp.Marshal()
			w.Write(data)
		}
	}()
	id, err := strconv.ParseUint(r.FormValue("pid"), 10, 64)
	if err != nil {
		resp.Msg = err.Error()
		return
	}
	mp, err := m.metaManager.GetPartition(id)
	if err != nil {
		resp.Code = http.StatusNotFound
		resp.Msg = err.Error()
		return
	}
	shouldSkip = true
	buff := bytes.NewBufferString(`{"code": 200, "msg": "OK", "data":[`)
	if _, err := w.Write(buff.Bytes()); err != nil {
		return
	}
	buff.Reset()
	var (
		val     []byte
		delim   = []byte{',', '\n'}
		isFirst = true
	)
	f := func(i BtreeItem) bool {
		if !isFirst {
			w.Write(delim)
		}
		if isFirst {
			isFirst = false
		}
		ino := i.(*Inode)
		if val, err = ino.MarshalToJSON(); err != nil {
			return false
		}
		if _, err = w.Write(val); err != nil {
			return false
		}
		val[0] = byte('\n')
		if _, err = w.Write(val[:1]); err != nil {
			return false
		}
		return true
	}
	mp.GetInodeTree().Ascend(f)
	buff.WriteString(`]}`)
	w.Write(buff.Bytes())
}

// 获取某个Inode的信息
func (m *MetaNode) getInodeHandler(w http.ResponseWriter, r *http.Request) {
	r.ParseForm()
	resp := NewAPIResponse(http.StatusBadRequest, "")
	defer func() {
		data, _ := resp.Marshal()
		w.Write(data)
	}()
	pid, err := strconv.ParseUint(r.FormValue("pid"), 10, 64)
	if err != nil {
		resp.Msg = err.Error()
		return
	}
	id, err := strconv.ParseUint(r.FormValue("ino"), 10, 64)
	if err != nil {
		resp.Msg = err.Error()
		return
	}
	mp, err := m.metaManager.GetPartition(pid)
	if err != nil {
		resp.Code = http.StatusNotFound
		resp.Msg = err.Error()
		return
	}
	req := &InodeGetReq{
		PartitionID: pid,
		Inode:       id,
	}
	p := &Packet{}
	err = mp.InodeGet(req, p)
	if err != nil {
		resp.Code = http.StatusInternalServerError
		resp.Msg = err.Error()
		return
	}
	resp.Code = http.StatusSeeOther
	resp.Msg = p.GetResultMesg()
	resp.Data = json.RawMessage(p.Data)
	return
}

// 获取某个Inode的Extents信息
func (m *MetaNode) getExtentsByInodeHandler(w http.ResponseWriter,
	r *http.Request) {
	r.ParseForm()
	resp := NewAPIResponse(http.StatusBadRequest, "")
	defer func() {
		data, _ := resp.Marshal()
		w.Write(data)
	}()
	pid, err := strconv.ParseUint(r.FormValue("pid"), 10, 64)
	if err != nil {
		resp.Msg = err.Error()
		return
	}
	id, err := strconv.ParseUint(r.FormValue("ino"), 10, 64)
	if err != nil {
		resp.Msg = err.Error()
		return
	}
	mp, err := m.metaManager.GetPartition(pid)
	if err != nil {
		resp.Code = http.StatusNotFound
		resp.Msg = err.Error()
		return
	}
	req := &proto.GetExtentsRequest{
		PartitionID: pid,
		Inode:       id,
	}
	p := &Packet{}
	if err = mp.ExtentsList(req, p); err != nil {
		resp.Code = http.StatusInternalServerError
		resp.Msg = err.Error()
		return
	}
	resp.Code = http.StatusSeeOther
	resp.Msg = p.GetResultMesg()
	resp.Data = json.RawMessage(p.Data)
	return
}

// 获取某个目录或文件信息
func (m *MetaNode) getDentryHandler(w http.ResponseWriter, r *http.Request) {
	r.ParseForm()
	name := r.FormValue("name")
	resp := NewAPIResponse(http.StatusBadRequest, "")
	defer func() {
		data, _ := resp.Marshal()
		w.Write(data)
	}()
	var (
		pid  uint64
		pIno uint64
		err  error
	)
	if pid, err = strconv.ParseUint(r.FormValue("pid"), 10, 64); err == nil {
		pIno, err = strconv.ParseUint(r.FormValue("parentIno"), 10, 64)
	}
	if err != nil {
		resp.Msg = err.Error()
		return
	}

	mp, err := m.metaManager.GetPartition(pid)
	if err != nil {
		resp.Code = http.StatusNotFound
		resp.Msg = err.Error()
		return
	}
	req := &LookupReq{
		PartitionID: pid,
		ParentID:    pIno,
		Name:        name,
	}
	p := &Packet{}
	if err = mp.Lookup(req, p); err != nil {
		resp.Code = http.StatusSeeOther
		resp.Msg = err.Error()
		return
	}

	resp.Code = http.StatusSeeOther
	resp.Msg = p.GetResultMesg()
	resp.Data = json.RawMessage(p.Data)
	return

}

// 获取某个分片下的所有目录和文件信息
func (m *MetaNode) getAllDentryHandler(w http.ResponseWriter, r *http.Request) {
	r.ParseForm()
	resp := NewAPIResponse(http.StatusSeeOther, "")
	shouldSkip := false
	defer func() {
		if !shouldSkip {
			data, _ := resp.Marshal()
			w.Write(data)
		}
	}()
	pid, err := strconv.ParseUint(r.FormValue("pid"), 10, 64)
	if err != nil {
		resp.Code = http.StatusBadRequest
		resp.Msg = err.Error()
		return
	}
	mp, err := m.metaManager.GetPartition(pid)
	if err != nil {
		resp.Code = http.StatusNotFound
		resp.Msg = err.Error()
		return
	}
	buff := bytes.NewBufferString(`{"code": 200, "msg": "OK", "data":[`)
	if _, err := w.Write(buff.Bytes()); err != nil {
		return
	}
	buff.Reset()
	var (
		val     []byte
		delim   = []byte{',', '\n'}
		isFirst = true
	)
	mp.GetDentryTree().Ascend(func(i BtreeItem) bool {
		if !isFirst {
			w.Write(delim)
		}
		if isFirst {
			isFirst = false
		}
		val, err = json.Marshal(i)
		if err != nil {
			w.WriteHeader(http.StatusInternalServerError)
			w.Write([]byte(err.Error()))
			return false
		}
		if _, err = w.Write(val); err != nil {
			return false
		}
		if _, err = w.Write(val[:1]); err != nil {
			return false
		}
		return true
	})
	shouldSkip = true
	buff.WriteString(`]}`)
	w.Write(buff.Bytes())
	return
}

// 获取某个目录下的所有文件信息
func (m *MetaNode) getDirectoryHandler(w http.ResponseWriter, r *http.Request) {
	resp := NewAPIResponse(http.StatusBadRequest, "")
	defer func() {
		data, _ := resp.Marshal()
		w.Write(data)
	}()
	pid, err := strconv.ParseUint(r.FormValue("pid"), 10, 64)
	if err != nil {
		resp.Msg = err.Error()
		return
	}

	pIno, err := strconv.ParseUint(r.FormValue("parentIno"), 10, 64)
	if err != nil {
		resp.Msg = err.Error()
		return
	}

	mp, err := m.metaManager.GetPartition(pid)
	if err != nil {
		resp.Code = http.StatusNotFound
		resp.Msg = err.Error()
		return
	}
	req := ReadDirReq{
		ParentID: pIno,
	}
	p := &Packet{}
	if err = mp.ReadDir(&req, p); err != nil {
		resp.Code = http.StatusInternalServerError
		resp.Msg = err.Error()
		return
	}
	resp.Code = http.StatusSeeOther
	resp.Msg = p.GetResultMesg()
	resp.Data = json.RawMessage(p.Data)
	return
}<|MERGE_RESOLUTION|>--- conflicted
+++ resolved
@@ -1,4 +1,4 @@
-// Copyright 2018 The CFS Authors.
+// Copyright 2018 The Container File System Authors.
 //
 // Licensed under the Apache License, Version 2.0 (the "License");
 // you may not use this file except in compliance with the License.
@@ -48,13 +48,9 @@
 	http.HandleFunc("/getPartitionById", m.getPartitionByIDHandler)
 	http.HandleFunc("/getInode", m.getInodeHandler)
 	http.HandleFunc("/getExtentsByInode", m.getExtentsByInodeHandler)
-<<<<<<< HEAD
 	// Get all inodes of the partitionID
 	http.HandleFunc("/getAllInodes", m.getAllInodeHandler)
 	// Get dentry information
-=======
-	http.HandleFunc("/getAllInode", m.getAllInodeHandler)
->>>>>>> 94ca6a64
 	http.HandleFunc("/getDentry", m.getDentryHandler)
 	http.HandleFunc("/getDirectory", m.getDirectoryHandler)
 	http.HandleFunc("/getAllDentry", m.getAllDentryHandler)
