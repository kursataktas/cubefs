--- conflicted
+++ resolved
@@ -34,13 +34,8 @@
 	TaskWorkerInterval = time.Microsecond * time.Duration(200)
 )
 
-<<<<<<< HEAD
-// AdminTaskSender sends administration commands to the metaNode or dataNode.
-type AdminTaskSender struct {
-=======
 // AdminTaskManager sends administration commands to the metaNode or dataNode.
 type AdminTaskManager struct {
->>>>>>> 89190196
 	clusterID  string
 	targetAddr string
 	TaskMap    map[string]*proto.AdminTask
@@ -80,11 +75,7 @@
 	}
 }
 
-<<<<<<< HEAD
-func (sender *AdminTaskSender) doDeleteTasks() {
-=======
 func (sender *AdminTaskManager) doDeleteTasks() {
->>>>>>> 89190196
 	delTasks := sender.getToBeDeletedTasks()
 	for _, t := range delTasks {
 		sender.DelTask(t)
@@ -92,11 +83,7 @@
 	return
 }
 
-<<<<<<< HEAD
-func (sender *AdminTaskSender) getToBeDeletedTasks() (delTasks []*proto.AdminTask) {
-=======
 func (sender *AdminTaskManager) getToBeDeletedTasks() (delTasks []*proto.AdminTask) {
->>>>>>> 89190196
 	sender.RLock()
 	defer sender.RUnlock()
 	delTasks = make([]*proto.AdminTask, 0)
@@ -117,11 +104,7 @@
 	return
 }
 
-<<<<<<< HEAD
-func (sender *AdminTaskSender) doSendTasks() {
-=======
 func (sender *AdminTaskManager) doSendTasks() {
->>>>>>> 89190196
 	tasks := sender.getToDoTasks()
 	if len(tasks) == 0 {
 		time.Sleep(time.Second)
@@ -211,11 +194,7 @@
 }
 
 // Synchronously create a data partition and a meta partition.
-<<<<<<< HEAD
-func (sender *AdminTaskSender) syncCreatePartition(task *proto.AdminTask, conn net.Conn) (err error) {
-=======
 func (sender *AdminTaskManager) syncCreatePartition(task *proto.AdminTask, conn net.Conn) (err error) {
->>>>>>> 89190196
 	log.LogInfof(fmt.Sprintf("action[syncCreatePartition] sender task:%v begin", task.ToString()))
 	packet, err := sender.buildPacket(task)
 	if err != nil {
@@ -238,11 +217,7 @@
 }
 
 // DelTask deletes the to-be-deleted tasks.
-<<<<<<< HEAD
-func (sender *AdminTaskSender) DelTask(t *proto.AdminTask) {
-=======
 func (sender *AdminTaskManager) DelTask(t *proto.AdminTask) {
->>>>>>> 89190196
 	sender.Lock()
 	defer sender.Unlock()
 	_, ok := sender.TaskMap[t.ID]
@@ -256,11 +231,7 @@
 }
 
 // AddTask adds a new task to the task map.
-<<<<<<< HEAD
-func (sender *AdminTaskSender) AddTask(t *proto.AdminTask) {
-=======
 func (sender *AdminTaskManager) AddTask(t *proto.AdminTask) {
->>>>>>> 89190196
 	sender.Lock()
 	defer sender.Unlock()
 	_, ok := sender.TaskMap[t.ID]
@@ -269,11 +240,7 @@
 	}
 }
 
-<<<<<<< HEAD
-func (sender *AdminTaskSender) getToDoTasks() (tasks []*proto.AdminTask) {
-=======
 func (sender *AdminTaskManager) getToDoTasks() (tasks []*proto.AdminTask) {
->>>>>>> 89190196
 	sender.RLock()
 	defer sender.RUnlock()
 	tasks = make([]*proto.AdminTask, 0)
