--- conflicted
+++ resolved
@@ -26,15 +26,9 @@
 	colonSplit                           = ":"
 	commaSplit                           = ","
 	cfgPeers                             = "peers"
-<<<<<<< HEAD
-	dataPartitionMissSec                 = "dataPartitionMissSec"
-	dataPartitionTimeOutSec              = "dataPartitionTimeOutSec"
-	everyLoadDataPartitionCount          = "everyLoadDataPartitionCount"
-=======
-	dataPartitionMissSec                 = "dataPartitionMissSec"  // TODO what is dataPartitionMissSec
+	dataPartitionMissSec                 = "dataPartitionMissSec" // TODO what is dataPartitionMissSec
 	dataPartitionTimeOutSec              = "dataPartitionTimeOutSec"
 	everyLoadDataPartitionCount          = "everyLoadDataPartitionCount" // TODO what is everyLoadDataPartitionCount ?
->>>>>>> 94ca6a64
 	releaseDataPartitionAfterLoadSeconds = "releaseDataPartitionAfterLoadSeconds"
 	nodeSetCapacity                      = "nodeSetCap"
 )
